--- conflicted
+++ resolved
@@ -397,27 +397,17 @@
                          ):
     # paths_per_chan_per_subj: List of lists. One sublist per case. Each should contain...
     # ... as many elements(strings-filenamePaths) as numberOfChannels, pointing to (nii) channels of this case.
-<<<<<<< HEAD
-    id_str = "[JOB:" + str(job_i) + "|PID:" + str(os.getpid()) + "]" if job_i is not None else ""  # is None in testing.
+    # Returns:
+    # pad_added_prepost_each_axis: Padding added before and after each axis. All 0s if no padding.
+    
+    id_str = "[JOB:" + str(job_i) + "|PID:" + str(os.getpid()) + "]" if job_i is not None else ""  # None in Test
 
     if subj_i >= len(paths_per_chan_per_subj):
         raise ValueError(
             id_str + " The argument 'subj_i' given is greater than the filenames given for the .nii folders!")
 
     log.print3(id_str + " Loading subject with 1st channel at: " + str(paths_per_chan_per_subj[subj_i][0]))
-
-=======
-    # Returns:
-    # pad_added_prepost_each_axis: Padding added before and after each axis. All 0s if no padding.
     
-    id_str = "[JOB:"+str(job_i)+"|PID:"+str(os.getpid())+"]" if job_i is not None else "" # is None in testing.
-    
-    if subj_i >= len(paths_per_chan_per_subj) :
-        raise ValueError(id_str+" The argument 'subj_i' given is greater than the filenames given for the .nii folders!")
-    
-    log.print3(id_str+" Loading subject with 1st channel at: "+str(paths_per_chan_per_subj[subj_i][0]))
-    
->>>>>>> 4ea82af1
     numberOfNormalScaleChannels = len(paths_per_chan_per_subj[0])
 
     pad_added_prepost_each_axis = ((0, 0), (0, 0), (0, 0))  # Padding added before and after each axis.
@@ -425,90 +415,60 @@
     if paths_to_masks_per_subj is not None:
         fullFilenamePathOfRoiMask = paths_to_masks_per_subj[subj_i]
         roi_mask = loadVolume(fullFilenamePathOfRoiMask)
-<<<<<<< HEAD
-
-        (roi_mask, pad_added_prepost_each_axis) = \
-            padCnnInputs(roi_mask, cnnReceptiveField, dims_highres_segment) if pad_input_imgs \
-            else [roi_mask, pad_added_prepost_each_axis]
-    else:
-        roi_mask = None
-
-    # Load the channels of the patient.
-    niiDimensions = None
-=======
         
         if roi_mask.dtype.kind not in ['i','u']:
             dtype_roi_mask = 'int16'
-            log.print3(id_str+" WARN: Loaded ROI-ask is dtype ["+str(roi_mask.dtype)+"]."
-                       "Rounding and casting to ["+dtype_roi_mask+"]!")
+            log.print3(id_str + " WARN: Loaded ROI-ask is dtype [" + str(roi_mask.dtype) + "]."
+                       " Rounding and casting to [" + dtype_roi_mask + "]!")
             roi_mask = np.rint(roi_mask).astype(dtype_roi_mask)
-
-        (roi_mask, pad_added_prepost_each_axis) = padCnnInputs(roi_mask, cnnReceptiveField, dims_highres_segment) if pad_input_imgs else [roi_mask, pad_added_prepost_each_axis]
-    else :
+        
+        (roi_mask,
+         pad_added_prepost_each_axis) = padCnnInputs(roi_mask, cnnReceptiveField, dims_highres_segment) \
+                                            if pad_input_imgs else [roi_mask, pad_added_prepost_each_axis]
+    else:
         roi_mask = None
         
-    #Load the channels of the patient.
-    inp_chan_dims = None # Dimensions of the (padded) input channels.
->>>>>>> 4ea82af1
+    # Load the channels of the patient.
+    inp_chan_dims = None  # Dimensions of the (padded) input channels.
     channels = None
 
     for channel_i in range(numberOfNormalScaleChannels):
         fullFilenamePathOfChannel = paths_per_chan_per_subj[subj_i][channel_i]
         if fullFilenamePathOfChannel != "-":  # normal case, filepath was given.
             channelData = loadVolume(fullFilenamePathOfChannel)
-<<<<<<< HEAD
-
-            (channelData, pad_added_prepost_each_axis) = padCnnInputs(channelData, cnnReceptiveField,
-                                                                      dims_highres_segment) if pad_input_imgs else [
-                channelData, pad_added_prepost_each_axis]
-
+            
+            (channelData,
+             pad_added_prepost_each_axis) = padCnnInputs(channelData, cnnReceptiveField, dims_highres_segment) \
+                                                if pad_input_imgs else [channelData, pad_added_prepost_each_axis]
+                                                
             if channels is None:
                 # Initialize the array in which all the channels for the patient will be placed.
-                niiDimensions = list(channelData.shape)
-                channels = np.zeros((numberOfNormalScaleChannels, niiDimensions[0], niiDimensions[1], niiDimensions[2]))
-
-=======
-                
-            (channelData, pad_added_prepost_each_axis) = padCnnInputs(channelData, cnnReceptiveField, dims_highres_segment) if pad_input_imgs else [channelData, pad_added_prepost_each_axis]
-            
-            if channels is None :
-                #Initialize the array in which all the channels for the patient will be placed.
                 inp_chan_dims = list(channelData.shape)
-                channels = np.zeros( (numberOfNormalScaleChannels, inp_chan_dims[0], inp_chan_dims[1], inp_chan_dims[2]))
-                
->>>>>>> 4ea82af1
+                channels = np.zeros((numberOfNormalScaleChannels, inp_chan_dims[0], inp_chan_dims[1], inp_chan_dims[2]))
+
             channels[channel_i] = channelData
         else:  # "-" was given in the config-listing file. Do Min-fill!
             log.print3(
                 id_str + " WARN: No modality #" + str(channel_i) + " given. Will make input channel full of zeros.")
-            channels[channel_i] = -4.0
+            channels[channel_i] = -4.0 # TODO: Probably 0.0 would be better.
 
     # Load the class labels.
     if paths_to_lbls_per_subj is not None:
         fullFilenamePathOfGtLabels = paths_to_lbls_per_subj[subj_i]
         imageGtLabels = loadVolume(fullFilenamePathOfGtLabels)
-<<<<<<< HEAD
 
         if imageGtLabels.dtype.kind not in ['i', 'u']:
-            log.print3(id_str + " WARN: Loaded labels are dtype [" + str(
-                imageGtLabels.dtype) + "]. Rounding and casting them to int!")
-            imageGtLabels = np.rint(imageGtLabels).astype("int32")
-
-=======
-        
-        if imageGtLabels.dtype.kind not in ['i','u']:
             dtype_gt_lbls = 'int16'
-            log.print3(id_str+" WARN: Loaded labels are dtype ["+str(imageGtLabels.dtype)+"]."
-                       "Rounding and casting to ["+dtype_gt_lbls+"]!")
+            log.print3(id_str + " WARN: Loaded labels are dtype [" + str(imageGtLabels.dtype) + "]."
+                       " Rounding and casting to [" + dtype_gt_lbls + "]!")
             imageGtLabels = np.rint(imageGtLabels).astype(dtype_gt_lbls)
-            
->>>>>>> 4ea82af1
+
         if run_input_checks:
             check_gt_vs_num_classes(log, imageGtLabels, num_classes)
 
-        (imageGtLabels, pad_added_prepost_each_axis) = padCnnInputs(imageGtLabels, cnnReceptiveField,
-                                                                    dims_highres_segment) if pad_input_imgs else [
-            imageGtLabels, pad_added_prepost_each_axis]
+        (imageGtLabels,
+         pad_added_prepost_each_axis) = padCnnInputs(imageGtLabels, cnnReceptiveField, dims_highres_segment) \
+                                            if pad_input_imgs else [imageGtLabels, pad_added_prepost_each_axis]
     else:
         imageGtLabels = None  # For validation and testing
 
@@ -869,87 +829,46 @@
 #
 # ###########################################################
 
-# This is very similar to sample_coords_of_segments() I believe, which is used for training. Consider way to merge them.
-<<<<<<< HEAD
-def getCoordsOfAllSegmentsOfAnImage(log,
-                                    dimsOfPrimarySegment,
-                                    # RCZ dims of input to primary pathway (NORMAL).
-                                    # Which should be the first one in .pathways.
-                                    strideOfSegmentsPerDimInVoxels,
-                                    batch_size,
-                                    channelsOfImageNpArray,
-                                    roi_mask
-                                    ):
-    # channelsOfImageNpArray: np array [n_channels, x, y, z]
-=======
+# TODO: This is very similar to sample_coords_of_segments() I believe, which is used for training.
+#       Consider way to merge them.
 def get_slice_coords_of_all_img_tiles(log,
-                                      dimsOfPrimarySegment, # RCZ dims of input to primary pathway (NORMAL). Which should be the first one in .pathways.
+                                      dimsOfPrimarySegment, # xyz dims of input to primary pathway (normal)
                                       strideOfSegmentsPerDimInVoxels,
                                       batch_size,
                                       inp_chan_dims,
                                       roi_mask
-                                      ) :
+                                      ):
     # inp_chan_dims: Dimensions of the (padded) input channels. [x, y, z]
->>>>>>> 4ea82af1
     log.print3("Starting to (tile) extract Segments from the images of the subject for Segmentation...")
 
     sliceCoordsOfSegmentsToReturn = []
-<<<<<<< HEAD
-
-    niiDimensions = list(channelsOfImageNpArray[0].shape)  # Dims of the volumes
 
     zLowBoundaryNext = 0
     zAxisCentralPartPredicted = False
     while not zAxisCentralPartPredicted:
-        zFarBoundary = min(zLowBoundaryNext + dimsOfPrimarySegment[2], niiDimensions[2])  # Excluding.
+        zFarBoundary = min(zLowBoundaryNext + dimsOfPrimarySegment[2], inp_chan_dims[2])  # Excluding.
         zLowBoundary = zFarBoundary - dimsOfPrimarySegment[2]
         zLowBoundaryNext = zLowBoundaryNext + strideOfSegmentsPerDimInVoxels[2]
-        zAxisCentralPartPredicted = False if zFarBoundary < niiDimensions[
-            2] else True  # THIS IS THE IMPORTANT CRITERION.
+        zAxisCentralPartPredicted = False if zFarBoundary < inp_chan_dims[2] else True  # IMPORTANT CRITERION
 
         cLowBoundaryNext = 0
         cAxisCentralPartPredicted = False
         while not cAxisCentralPartPredicted:
-            cFarBoundary = min(cLowBoundaryNext + dimsOfPrimarySegment[1], niiDimensions[1])  # Excluding.
+            cFarBoundary = min(cLowBoundaryNext + dimsOfPrimarySegment[1], inp_chan_dims[1])  # Excluding.
             cLowBoundary = cFarBoundary - dimsOfPrimarySegment[1]
             cLowBoundaryNext = cLowBoundaryNext + strideOfSegmentsPerDimInVoxels[1]
-            cAxisCentralPartPredicted = False if cFarBoundary < niiDimensions[1] else True
+            cAxisCentralPartPredicted = False if cFarBoundary < inp_chan_dims[1] else True
 
             rLowBoundaryNext = 0
             rAxisCentralPartPredicted = False
             while not rAxisCentralPartPredicted:
-                rFarBoundary = min(rLowBoundaryNext + dimsOfPrimarySegment[0], niiDimensions[0])  # Excluding.
-                rLowBoundary = rFarBoundary - dimsOfPrimarySegment[0]
-                rLowBoundaryNext = rLowBoundaryNext + strideOfSegmentsPerDimInVoxels[0]
-                rAxisCentralPartPredicted = False if rFarBoundary < niiDimensions[0] else True
-
-                # In case I pass a brain-mask, I ll use it to only predict inside it. Otherwise, whole image.
-                if isinstance(roi_mask, np.ndarray):
-=======
-    
-    zLowBoundaryNext=0; zAxisCentralPartPredicted = False;
-    while not zAxisCentralPartPredicted :
-        zFarBoundary = min(zLowBoundaryNext+dimsOfPrimarySegment[2], inp_chan_dims[2]) #Excluding.
-        zLowBoundary = zFarBoundary - dimsOfPrimarySegment[2]
-        zLowBoundaryNext = zLowBoundaryNext + strideOfSegmentsPerDimInVoxels[2]
-        zAxisCentralPartPredicted = False if zFarBoundary < inp_chan_dims[2] else True #THIS IS THE IMPORTANT CRITERION.
-        
-        cLowBoundaryNext=0; cAxisCentralPartPredicted = False;
-        while not cAxisCentralPartPredicted :
-            cFarBoundary = min(cLowBoundaryNext+dimsOfPrimarySegment[1], inp_chan_dims[1]) #Excluding.
-            cLowBoundary = cFarBoundary - dimsOfPrimarySegment[1]
-            cLowBoundaryNext = cLowBoundaryNext + strideOfSegmentsPerDimInVoxels[1]
-            cAxisCentralPartPredicted = False if cFarBoundary < inp_chan_dims[1] else True
-            
-            rLowBoundaryNext=0; rAxisCentralPartPredicted = False;
-            while not rAxisCentralPartPredicted :
-                rFarBoundary = min(rLowBoundaryNext+dimsOfPrimarySegment[0], inp_chan_dims[0]) #Excluding.
+                rFarBoundary = min(rLowBoundaryNext + dimsOfPrimarySegment[0], inp_chan_dims[0])  # Excluding.
                 rLowBoundary = rFarBoundary - dimsOfPrimarySegment[0]
                 rLowBoundaryNext = rLowBoundaryNext + strideOfSegmentsPerDimInVoxels[0]
                 rAxisCentralPartPredicted = False if rFarBoundary < inp_chan_dims[0] else True
-                
-                if isinstance(roi_mask, (np.ndarray)) : #In case I pass a brain-mask, I ll use it to only predict inside it. Otherwise, whole image.
->>>>>>> 4ea82af1
+
+                # In case I pass a brain-mask, I ll use it to only predict inside it. Otherwise, whole image.
+                if isinstance(roi_mask, np.ndarray):
                     if not np.any(roi_mask[rLowBoundary:rFarBoundary,
                                   cLowBoundary:cFarBoundary,
                                   zLowBoundary:zFarBoundary]
