# Copyright (c) 2016, Konstantinos Kamnitsas
# All rights reserved.
#
# This program is free software; you can redistribute it and/or modify
# it under the terms of the BSD license. See the accompanying LICENSE file
# or read the terms at https://opensource.org/licenses/BSD-3-Clause.

from __future__ import absolute_import, print_function, division

from deepmedic.frontEnd.configParsing.utils import getAbsPathEvenIfRelativeIsGiven, parseAbsFileLinesInList, \
    parseFileLinesInList, check_and_adjust_path_to_ckpt
from deepmedic.dataManagement import samplingType
from deepmedic.dataManagement.augmentImage import AugmenterAffineParams


def get_default(value, default, required=False):
    if value is not None:
        return value
    else:
        if default is not None or not required:
            return default
        else:
            raise Exception('Required Element')


def get_config_value(cfg, elem):
    return get_default(cfg[elem.name], elem.default, elem.required)


class TrainSessionParameters(object):

    # To be called from outside too.
    @staticmethod
    def getSessionName(sessionName):
        return sessionName if sessionName is not None else "trainSession"

    # REQUIRED:
    @staticmethod
    def errorRequireChannelsTraining():
        print(
            "ERROR: Parameter \"channelsTraining\" needed but not provided in config file. "
            "This parameter should provide paths to files, as many as the channels (modalities) of the task. "
            "Each of the files should contain a list of paths, one for each case to train on. "
            "These paths in a file should point to the .nii(.gz) files that are the corresponding channel for a "
            "patient. Please provide it in the format: channelsTraining = [\"path-to-file-for-channel1\", ..., "
            "\"path-to-file-for-channelN\"]. The paths should be given in quotes, separated by commas "
            "(list of strings, python-style). Exiting.")
        exit(1)

    errReqChansTr = errorRequireChannelsTraining

    @staticmethod
    def errorRequireGtLabelsTraining():
        print(
            "ERROR: Parameter \"gtLabelsTraining\" needed but not provided in config file. "
            "This parameter should provide the path to a file. That file should contain a list of paths, "
            "one for each case to train on. These paths should point to the .nii(.gz) files that contain the c"
            "orresponding Ground-Truth labels for a case. Please provide it in the format: "
            "gtLabelsTraining = \"path-to-file\". The path should be given in quotes (a string, python-style). "
            "Exiting.")
        exit(1)

    errReqGtTr = errorRequireGtLabelsTraining

    @staticmethod
    def errorRequireBatchsizeTrain():
        print("ERROR: Please provide size of batch size in train-config. See parameter \'batchsize\'. Exiting.")
        exit(1)

    errReqBatchSizeTr = errorRequireBatchsizeTrain

    @staticmethod
    def errorRequirePredefinedLrSched():
        print(
            "ERROR: Parameter \"typeOfLearningRateSchedule\" was set to \"predefined\", but no predefined schedule "
            "was given. Please specify at which epochs to lower the Learning Rate, by providing the corresponding "
            "parameter in the format: predefinedSchedule = [epoch-for-1st-decrease, ..., epoch-for-last-decrease], "
            "where the epochs are specified by an integer > 0. Exiting.")
        exit(1)

    errReqPredLrSch = errorRequirePredefinedLrSched

    @staticmethod
    def errorAutoRequiresValSamples():
        print(
            "ERROR: Parameter \"typeOfLearningRateSchedule\" was set to \"auto\". This requires performing validation "
            "on samples throughout training, because this schedule lowers the Learning Rate when validation-accuracy "
            "plateaus. However the parameter \"performValidationOnSamplesThroughoutTraining\" was set to False in the "
            "configuration file, or was ommitted, which triggers the default value, False! Please set the parameter "
            "performValidationOnSamplesThroughoutTraining = True. You will then need to provide the path to the "
            "channels of the validation cases in the format: channelsValidation = "
            "[\"path-to-file-that-lists-paths-to-channel-1-for-every-case\", ..., "
            "\"path-to-file-that-lists-paths-to-channel-N-for-every-case\"] (python style list-of-strings)."
            "\t Also, you will need to provide the Ground-Truth for the validation cases, in the format:  "
            "gtLabelsValidation = \"path-to-file\", where the file lists the paths to the GT labels of each validation "
            "case. Exiting!")
        exit(1)

    @staticmethod
    def errorRequireChannelsVal():
        print(
            "ERROR: Parameter \"channelsValidation\" was not provided, although it is required to perform validation, "
            "although validation was requested (parameters \"performValidationOnSamplesThroughoutTraining\" or "
            "\"performFullInferenceOnValidationImagesEveryFewEpochs\" was set to True). You will need to provide a "
            "list with path to files that list where the channels for each validation case can be found. "
            "The corresponding parameter must be provided in the format: channelsValidation = "
            "[\"path-to-file-that-lists-paths-to-channel-1-for-every-case\", ..., "
            "\"path-to-file-that-lists-paths-to-channel-N-for-every-case\"] (python style list-of-strings). Exiting.")
        exit(1)

    errReqChannsVal = errorRequireChannelsVal

    @staticmethod
    def errorReqGtLabelsVal():
        print(
            "ERROR: Parameter \"gtLabelsValidation\" was not provided, although it is required to perform validation "
            "on training-samples, which was requested (parameter \"performValidationOnSamplesThroughoutTraining\" "
            "was set to True). It is also useful so that the DSC score is reported if full-inference on the "
            "validation samples is performed (when parameter \"performFullInferenceOnValidationImagesEveryFewEpochs\" "
            "is set to True)! You will need to provide the path to a file that lists where the GT labels for each "
            "validation case can be found. The corresponding parameter must be provided in the format: "
            "gtLabelsValidation = \"path-to-file-that-lists-GT-labels-for-every-case\" (python style string). Exiting.")
        exit(1)

    # VALIDATION
    @staticmethod
    def errorReqNumberOfEpochsBetweenFullValInfGreaterThan0():
        print(
            "ERROR: It was requested to perform full-inference on validation images by setting parameter "
            "\"performFullInferenceOnValidationImagesEveryFewEpochs\" to True. For this, it is required to specify "
            "the number of epochs between two full-inference procedures. This number was given equal to 0. "
            "Please specify a number greater than 0, in the format: numberOfEpochsBetweenFullInferenceOnValImages = 1 "
            "(Any integer. Default is 1). Exiting!")
        exit(1)

    @staticmethod
    def errorRequireNamesOfPredictionsVal():
        print(
            "ERROR: It was requested to perform full-inference on validation images by setting parameter "
            "\"performFullInferenceOnValidationImagesEveryFewEpochs\" to True and then save some of the results "
            "(segmentation maps, probability maps or feature maps), either manually or by default. For this, it is "
            "required to specify the path to a file, which should contain names to give to the results. "
            "Please specify the path to such a file in the format: namesForPredictionsPerCaseVal = "
            "\"./validation/validationNamesOfPredictionsSimple.cfg\" (python-style string). Exiting!")
        exit(1)

    @staticmethod
    def errorRequireOptimizer012():
        print("ERROR: The parameter \"sgd0orAdam1orRms2\" must be given 0,1 or 2. Omit for default. Exiting!")
        exit(1)

    @staticmethod
    def errorRequireMomentumClass0Nestov1():
        print("ERROR: The parameter \"classicMom0OrNesterov1\" must be given 0 or 1. Omit for default. Exiting!")
        exit(1)

    @staticmethod
    def errorRequireMomValueBetween01():
        print("ERROR: The parameter \"momentumValue\" must be given between 0.0 and 1.0 Omit for default. Exiting!")
        exit(1)

    @staticmethod
    def errorRequireMomNonNorm0Norm1():
        print("ERROR: The parameter \"momNonNorm0orNormalized1\" must be given 0 or 1. Omit for default. Exiting!")
        exit(1)

    def __init__(self,
                 log,
                 mainOutputAbsFolder,
                 folderForSessionCnnModels,
                 folderForPredictionsVal,
                 folderForFeaturesVal,
                 num_classes,
                 model_name,
                 cfg):

        # Importants for running session.
        # From Session:
        self.log = log
        self.mainOutputAbsFolder = mainOutputAbsFolder

        # From Config:
        self.sessionName = self.getSessionName(cfg[cfg.SESSION_NAME])

        abs_path_to_cfg = cfg.get_abs_path_to_cfg()
        abs_path_to_saved = getAbsPathEvenIfRelativeIsGiven(cfg[cfg.SAVED_MODEL], abs_path_to_cfg) \
            if cfg[cfg.SAVED_MODEL] is not None else None  # Load pretrained model.

        self.savedModelFilepath = check_and_adjust_path_to_ckpt(self.log, abs_path_to_saved) \
            if abs_path_to_saved is not None else None

        self.tensorboardLog = cfg[cfg.TENSORBOARD_LOG] if cfg[cfg.TENSORBOARD_LOG] is not None else False

        # ====================TRAINING==========================
        self.filepath_to_save_models = folderForSessionCnnModels + "/" + model_name + "." + self.sessionName
        if cfg[cfg.CHANNELS_TR] is None:
            self.errReqChansTr()
        if cfg[cfg.GT_LABELS_TR] is None:
            self.errReqGtTr()

        # [[case1-ch1, ..., caseN-ch1], [case1-ch2,...,caseN-ch2]]
        listOfAListPerChannelWithFilepathsOfAllCasesTrain = [
            parseAbsFileLinesInList(getAbsPathEvenIfRelativeIsGiven(channelConfPath, abs_path_to_cfg))
            for channelConfPath in cfg[cfg.CHANNELS_TR]
        ]
        # [[case1-ch1, case1-ch2], ..., [caseN-ch1, caseN-ch2]]
        self.channelsFilepathsTrain = \
            [list(item) for item in zip(*tuple(listOfAListPerChannelWithFilepathsOfAllCasesTrain))]
        self.gtLabelsFilepathsTrain = \
            parseAbsFileLinesInList(getAbsPathEvenIfRelativeIsGiven(cfg[cfg.GT_LABELS_TR], abs_path_to_cfg))

        # [Optionals]
        # ~~~~~~~~~Sampling~~~~~~~
        self.roiMasksFilepathsTrain = \
            parseAbsFileLinesInList(getAbsPathEvenIfRelativeIsGiven(cfg[cfg.ROI_MASKS_TR], abs_path_to_cfg)) \
            if cfg[cfg.ROI_MASKS_TR] is not None else None

        samplingTypeToUseTr = cfg[cfg.TYPE_OF_SAMPLING_TR] if cfg[cfg.TYPE_OF_SAMPLING_TR] is not None else 3
        self.samplingTypeInstanceTrain = samplingType.SamplingType(self.log, samplingTypeToUseTr, num_classes)
        if samplingTypeToUseTr in [0, 3] and cfg[cfg.PROP_OF_SAMPLES_PER_CAT_TR] is not None:
            self.samplingTypeInstanceTrain.setPercentOfSamplesPerCategoryToSample(cfg[cfg.PROP_OF_SAMPLES_PER_CAT_TR])
        else:
            numberOfCategoriesOfSamplesTr = self.samplingTypeInstanceTrain.getNumberOfCategoriesToSample()
            self.samplingTypeInstanceTrain.setPercentOfSamplesPerCategoryToSample(
                [1.0 / numberOfCategoriesOfSamplesTr] * numberOfCategoriesOfSamplesTr)

        self.paths_to_wmaps_per_sampl_cat_per_subj_train = None
        if cfg[cfg.WEIGHT_MAPS_PER_CAT_FILEPATHS_TR] is not None:
            # [[case1-weightMap1, ..., caseN-weightMap1], [case1-weightMap2,...,caseN-weightMap2]]
            self.paths_to_wmaps_per_sampl_cat_per_subj_train = [
                parseAbsFileLinesInList(getAbsPathEvenIfRelativeIsGiven(weightMapConfPath, abs_path_to_cfg))
                for weightMapConfPath in cfg[cfg.WEIGHT_MAPS_PER_CAT_FILEPATHS_TR]
            ]

        # ~~~~~~~~ Training Cycle ~~~~~~~~~~~
        self.numberOfEpochs = cfg[cfg.NUM_EPOCHS] if cfg[cfg.NUM_EPOCHS] is not None else 35
        self.numberOfSubepochs = cfg[cfg.NUM_SUBEP] if cfg[cfg.NUM_SUBEP] is not None else 20
        self.max_n_cases_per_subep_train = \
            cfg[cfg.NUM_CASES_LOADED_PERSUB] if cfg[cfg.NUM_CASES_LOADED_PERSUB] is not None else 50
        self.n_samples_per_subep_train = \
            cfg[cfg.NUM_TR_SEGMS_LOADED_PERSUB] if cfg[cfg.NUM_TR_SEGMS_LOADED_PERSUB] is not None else 1000
        self.batchsize_train = cfg[cfg.BATCHSIZE_TR] if cfg[cfg.BATCHSIZE_TR] is not None else errReqBatchSizeTr()
        self.num_parallel_proc_sampling = cfg[cfg.NUM_OF_PROC_SAMPL] if cfg[cfg.NUM_OF_PROC_SAMPL] is not None else 0

        # ~~~~~~~ Learning Rate Schedule ~~~~~~~~

        assert cfg[cfg.LR_SCH_TYPE] in ['stable', 'predef', 'poly', 'auto', 'expon']
        self.lr_sched_params = {
            'type': cfg[cfg.LR_SCH_TYPE] if cfg[cfg.LR_SCH_TYPE] is not None else 'poly',
            'predef': {'epochs': cfg[cfg.PREDEF_SCH],
                       'div_lr_by': cfg[cfg.DIV_LR_BY] if cfg[cfg.DIV_LR_BY] is not None else 2.0
                       },
            'auto': {'min_incr_of_val_acc_considered':
                         cfg[cfg.AUTO_MIN_INCR_VAL_ACC] if cfg[cfg.AUTO_MIN_INCR_VAL_ACC] is not None else 0.0,
                     'epochs_wait_before_decr': cfg[cfg.NUM_EPOCHS_WAIT] if cfg[cfg.NUM_EPOCHS_WAIT] is not None else 5,
                     'div_lr_by': cfg[cfg.DIV_LR_BY] if cfg[cfg.DIV_LR_BY] is not None else 2.0
                     },
            'poly': {'epochs_wait_before_decr':
                         cfg[cfg.NUM_EPOCHS_WAIT] if cfg[cfg.NUM_EPOCHS_WAIT] is not None else self.numberOfEpochs / 3,
                     'final_ep_for_sch': self.numberOfEpochs
                     },
            'expon': {'epochs_wait_before_decr':
                          cfg[cfg.NUM_EPOCHS_WAIT] if cfg[cfg.NUM_EPOCHS_WAIT] is not None else self.numberOfEpochs / 3,
                      'final_ep_for_sch': self.numberOfEpochs,
                      'lr_to_reach_at_last_ep':
                          cfg[cfg.EXPON_SCH][0] if cfg[cfg.EXPON_SCH] is not None else 1.0 / (2 ** 8),
                      'mom_to_reach_at_last_ep': cfg[cfg.EXPON_SCH][1] if cfg[cfg.EXPON_SCH] is not None else 0.9
                      }
        }
        # Predefined.
        if self.lr_sched_params['type'] == 'predef' and self.lr_sched_params['predef']['epochs'] is None:
            self.errReqPredLrSch()

        # ~~~~~~~~~~~~~~ Augmentation~~~~~~~~~~~~~~
        # Image level
        self.augm_img_prms_tr = {'affine': None}  # If var is None, no augm at all.
        if cfg[cfg.AUGM_IMG_PRMS_TR] is not None:
            self.augm_img_prms_tr['affine'] = AugmenterAffineParams(cfg[cfg.AUGM_IMG_PRMS_TR]['affine'])

        # Patch/Segment level
        self.augm_sample_prms_tr = {'hist_dist': None, 'reflect': None, 'rotate90': None}
        if cfg[cfg.AUGM_SAMPLE_PRMS_TR] is not None:
            for key in cfg[cfg.AUGM_SAMPLE_PRMS_TR]:
                # For exact form of parameters, see ./deepmedic/dataManagement/augmentation.py
                self.augm_sample_prms_tr[key] = cfg[cfg.AUGM_SAMPLE_PRMS_TR][key]

        # ===================VALIDATION========================
        self.val_on_samples_during_train = \
            cfg[cfg.PERFORM_VAL_SAMPLES] if cfg[cfg.PERFORM_VAL_SAMPLES] is not None else False
        if self.lr_sched_params['type'] == 'auto' and not self.val_on_samples_during_train:
            self.errorAutoRequiresValSamples()
        self.val_on_whole_volumes = \
            cfg[cfg.PERFORM_VAL_INFERENCE] if cfg[cfg.PERFORM_VAL_INFERENCE] is not None else False

        # Input:
        if self.val_on_samples_during_train or self.val_on_whole_volumes:
            if cfg[cfg.CHANNELS_VAL]:
                listOfAListPerChannelWithFilepathsOfAllCasesVal = [
                    parseAbsFileLinesInList(getAbsPathEvenIfRelativeIsGiven(channelConfPath, abs_path_to_cfg))
                    for channelConfPath in cfg[cfg.CHANNELS_VAL]
                ]
                # [[case1-ch1, case1-ch2], ..., [caseN-ch1, caseN-ch2]]
                self.channelsFilepathsVal = \
                    [list(item) for item in zip(*tuple(listOfAListPerChannelWithFilepathsOfAllCasesVal))]
            else:
                self.errReqChannsVal()

        else:
            self.channelsFilepathsVal = []
        if self.val_on_samples_during_train:
            self.gtLabelsFilepathsVal = \
                parseAbsFileLinesInList(getAbsPathEvenIfRelativeIsGiven(cfg[cfg.GT_LABELS_VAL], abs_path_to_cfg)) \
                if cfg[cfg.GT_LABELS_VAL] is not None else self.errorReqGtLabelsVal()
        elif self.val_on_whole_volumes:
            self.gtLabelsFilepathsVal = \
                parseAbsFileLinesInList(getAbsPathEvenIfRelativeIsGiven(cfg[cfg.GT_LABELS_VAL], abs_path_to_cfg)) \
                if cfg[ cfg.GT_LABELS_VAL] is not None else []
        else:  # Dont perform either of the two validations.
            self.gtLabelsFilepathsVal = []

        # [Optionals]
        self.roiMasksFilepathsVal = \
            parseAbsFileLinesInList(getAbsPathEvenIfRelativeIsGiven(cfg[cfg.ROI_MASKS_VAL], abs_path_to_cfg)) \
            if cfg[cfg.ROI_MASKS_VAL] is not None else None  # For fast inf.

        # ~~~~~Validation on Samples~~~~~~~~
        self.n_samples_per_subep_val = \
            cfg[cfg.NUM_VAL_SEGMS_LOADED_PERSUB] if cfg[cfg.NUM_VAL_SEGMS_LOADED_PERSUB] is not None else 3000
        self.batchsize_val_samples = cfg[cfg.BATCHSIZE_VAL_SAMPL] if cfg[cfg.BATCHSIZE_VAL_SAMPL] is not None else 50

        # ~~~~~~~~~ Sampling (Validation) ~~~~~~~~~~~
        samplingTypeToUseVal = cfg[cfg.TYPE_OF_SAMPLING_VAL] if cfg[cfg.TYPE_OF_SAMPLING_VAL] is not None else 1
        self.samplingTypeInstanceVal = samplingType.SamplingType(self.log, samplingTypeToUseVal, num_classes)
        if samplingTypeToUseVal in [0, 3] and cfg[cfg.PROP_OF_SAMPLES_PER_CAT_VAL] is not None:
            self.samplingTypeInstanceVal.setPercentOfSamplesPerCategoryToSample(cfg[cfg.PROP_OF_SAMPLES_PER_CAT_VAL])
        else:
            numberOfCategoriesOfSamplesVal = self.samplingTypeInstanceVal.getNumberOfCategoriesToSample()
            self.samplingTypeInstanceVal.setPercentOfSamplesPerCategoryToSample(
                [1.0 / numberOfCategoriesOfSamplesVal] * numberOfCategoriesOfSamplesVal)

        self.paths_to_wmaps_per_sampl_cat_per_subj_val = None
        if cfg[cfg.WEIGHT_MAPS_PER_CAT_FILEPATHS_VAL] is not None:
            # [[case1-weightMap1, ..., caseN-weightMap1], [case1-weightMap2,...,caseN-weightMap2]]
            self.paths_to_wmaps_per_sampl_cat_per_subj_val = [
                parseAbsFileLinesInList(getAbsPathEvenIfRelativeIsGiven(weightMapConfPath, abs_path_to_cfg))
                for weightMapConfPath in cfg[cfg.WEIGHT_MAPS_PER_CAT_FILEPATHS_VAL]
            ]

        # ~~~~~~Full inference on validation image~~~~~~
        self.num_epochs_between_val_on_whole_volumes = \
            cfg[cfg.NUM_EPOCHS_BETWEEN_VAL_INF] if cfg[cfg.NUM_EPOCHS_BETWEEN_VAL_INF] is not None else 1
        if self.num_epochs_between_val_on_whole_volumes == 0 and self.val_on_whole_volumes:
            self.errorReqNumberOfEpochsBetweenFullValInfGreaterThan0()

        self.batchsize_val_whole = cfg[cfg.BATCHSIZE_VAL_WHOLE] if cfg[cfg.BATCHSIZE_VAL_WHOLE] is not None else 10

        # predictions
        self.saveSegmentationVal = cfg[cfg.SAVE_SEGM_VAL] if cfg[cfg.SAVE_SEGM_VAL] is not None else True
        self.saveProbMapsBoolPerClassVal = \
            cfg[cfg.SAVE_PROBMAPS_PER_CLASS_VAL] \
            if (cfg[cfg.SAVE_PROBMAPS_PER_CLASS_VAL] is not None and cfg[cfg.SAVE_PROBMAPS_PER_CLASS_VAL] != []) \
            else [True] * num_classes
        # Filled by call to self.makeFilepathsForPredictionsAndFeatures()
        self.filepathsToSavePredictionsForEachPatientVal = None
        self.suffixForSegmAndProbsDictVal = cfg[cfg.SUFFIX_SEGM_PROB_VAL] \
            if cfg[cfg.SUFFIX_SEGM_PROB_VAL] is not None \
            else {"segm": "Segm", "prob": "ProbMapClass"}
        # features:
        self.save_fms_flag_val = \
            cfg[cfg.SAVE_INDIV_FMS_VAL] if cfg[cfg.SAVE_INDIV_FMS_VAL] is not None else False
        if self.save_fms_flag_val is True:
            indices_fms_per_pathtype_per_layer_to_save = [cfg[cfg.INDICES_OF_FMS_TO_SAVE_NORMAL_VAL]] + \
                                                         [cfg[cfg.INDICES_OF_FMS_TO_SAVE_SUBSAMPLED_VAL]] + \
                                                         [cfg[cfg.INDICES_OF_FMS_TO_SAVE_FC_VAL]]
            # By default, save none.
            self.indices_fms_per_pathtype_per_layer_to_save = \
                [item if item is not None else [] for item in indices_fms_per_pathtype_per_layer_to_save]
        else:
            self.indices_fms_per_pathtype_per_layer_to_save = None
        # Filled by call to self.makeFilepathsForPredictionsAndFeatures()
        self.filepathsToSaveFeaturesForEachPatientVal = None

        # Output:
        # Given by the config file, and is then used to fill filepathsToSavePredictionsForEachPatient
        # and filepathsToSaveFeaturesForEachPatient.
        self.namesToSavePredictionsAndFeaturesVal = \
            parseFileLinesInList(
                getAbsPathEvenIfRelativeIsGiven(cfg[cfg.NAMES_FOR_PRED_PER_CASE_VAL], abs_path_to_cfg)) \
            if cfg[cfg.NAMES_FOR_PRED_PER_CASE_VAL] \
            else None  # CAREFUL: Here we use a different parsing function!
        if not self.namesToSavePredictionsAndFeaturesVal and self.val_on_whole_volumes \
                and (self.saveSegmentationVal or True in self.saveProbMapsBoolPerClassVal
                     or self.save_fms_flag_val):
            self.errorRequireNamesOfPredictionsVal()

        # ===================== OTHERS======================
        # Preprocessing
        self.pad_input = cfg[cfg.PAD_INPUT] if cfg[cfg.PAD_INPUT] is not None else True

        # Normalisation
        self.norm = cfg[cfg.NORM]
        if self.norm:
            self.norm_params = {'int_norm': cfg[cfg.INT_NORM],
                                'cutoff_percent': cfg[cfg.CO_PERCENT],
                                'cutoff_std': cfg[cfg.CO_STD],
                                'cutoff_mean': cfg[cfg.CO_MEAN]}
        else:
            self.norm_params = {'int_norm': False,
                                'cutoff_percent': None,
                                'cutoff_std': None,
                                'cutoff_mean': False}

        # Others useful internally or for reporting:
        self.numberOfCasesTrain = len(self.channelsFilepathsTrain)
        self.numberOfCasesVal = len(self.channelsFilepathsVal)
        self.run_input_checks = cfg[cfg.RUN_INP_CHECKS] if cfg[cfg.RUN_INP_CHECKS] is not None else True

        # HIDDENS, no config allowed for these at the moment:

        # Re-weight samples in the cost function *on a per-class basis*: Type of re-weighting and training schedule.
        # E.g. to exclude a class, or counter class imbalance.
        # "type": string/None, "prms": any/None, "schedule": [ min_epoch, max_epoch ]
        # Type, prms combinations: "freq", None || "per_c", [0., 2., 1., ...] (as many as classes)
        # "schedule": Constant before epoch [0], linear change towards equal weight (=1) until epoch [1],
        # constant equal weights (=1) afterwards.
        self.reweight_classes_in_cost = \
            cfg[cfg.W_C_IN_COST] \
            if cfg[cfg.W_C_IN_COST] is not None \
            else {"type": None,
                  "prms": None,
                  "schedule": [0, self.numberOfEpochs]
                  }
        if self.reweight_classes_in_cost["type"] == "per_c":
            assert len(self.reweight_classes_in_cost["prms"]) == num_classes

        self._makeFilepathsForPredictionsAndFeaturesVal(folderForPredictionsVal, folderForFeaturesVal)

        # ====Optimization=====
        self.learningRate = cfg[cfg.LRATE] if cfg[cfg.LRATE] is not None else 0.001
        self.optimizerSgd0Adam1Rms2 = cfg[cfg.OPTIMIZER] if cfg[cfg.OPTIMIZER] is not None else 2
        if self.optimizerSgd0Adam1Rms2 == 0:
            self.b1Adam = "placeholder"
            self.b2Adam = "placeholder"
            self.eAdam = "placeholder"
            self.rhoRms = "placeholder"
            self.eRms = "placeholder"
        elif self.optimizerSgd0Adam1Rms2 == 1:
            self.b1Adam = cfg[cfg.B1_ADAM] if cfg[cfg.B1_ADAM] is not None else 0.9  # default in paper and seems good
            self.b2Adam = cfg[cfg.B2_ADAM] if cfg[cfg.B2_ADAM] is not None else 0.999  # default in paper and seems good
            self.eAdam = cfg[cfg.EPS_ADAM] if cfg[cfg.EPS_ADAM] is not None else 10 ** (-8)
            self.rhoRms = "placeholder"
            self.eRms = "placeholder"
        elif self.optimizerSgd0Adam1Rms2 == 2:
            self.b1Adam = "placeholder"
            self.b2Adam = "placeholder"
            self.eAdam = "placeholder"
            self.rhoRms = cfg[cfg.RHO_RMS] if cfg[cfg.RHO_RMS] is not None else 0.9  # default in paper and seems good
            # 1e-6 was the default in the paper, but blew up the gradients in first try. Never tried 1e-5 yet.
            self.eRms = cfg[cfg.EPS_RMS] if cfg[cfg.EPS_RMS] is not None else 10 ** (-4)
        else:
            self.errorRequireOptimizer012()

        self.classicMom0Nesterov1 = cfg[cfg.MOM_TYPE] if cfg[cfg.MOM_TYPE] is not None else 1
        if self.classicMom0Nesterov1 not in [0, 1]:
            self.errorRequireMomentumClass0Nestov1()
        self.momNonNormalized0Normalized1 = cfg[cfg.MOM_NORM_NONNORM] if cfg[cfg.MOM_NORM_NONNORM] is not None else 1
        if self.momNonNormalized0Normalized1 not in [0, 1]:
            self.errorRequireMomNonNorm0Norm1()
        self.momentumValue = cfg[cfg.MOM] if cfg[cfg.MOM] is not None else 0.6
        if self.momentumValue < 0. or self.momentumValue > 1:
            self.errorRequireMomValueBetween01()

        # ==Regularization==
        self.L1_reg_weight = cfg[cfg.L1_REG] if cfg[cfg.L1_REG] is not None else 0.000001
        self.L2_reg_weight = cfg[cfg.L2_REG] if cfg[cfg.L2_REG] is not None else 0.0001

        # ============= HIDDENS ==============
        # Indices of layers that should not be trained (kept fixed).
        layersToFreezePerPathwayType = [cfg[cfg.LAYERS_TO_FREEZE_NORM],
                                        cfg[cfg.LAYERS_TO_FREEZE_SUBS],
                                        cfg[cfg.LAYERS_TO_FREEZE_FC]]
        indicesOfLayersToFreezeNorm = \
            [l - 1 for l in layersToFreezePerPathwayType[0]] if layersToFreezePerPathwayType[0] is not None else []
        indicesOfLayersToFreezeSubs = \
            [l - 1 for l in layersToFreezePerPathwayType[1]] \
            if layersToFreezePerPathwayType[1] is not None \
            else indicesOfLayersToFreezeNorm
        indicesOfLayersToFreezeFc = \
            [l - 1 for l in layersToFreezePerPathwayType[2]] if layersToFreezePerPathwayType[2] is not None else []
        # Three sublists, one per pathway type: Normal, Subsampled, FC. eg: [[0,1,2],[0,1,2],[]
        self.indicesOfLayersPerPathwayTypeToFreeze = [indicesOfLayersToFreezeNorm, indicesOfLayersToFreezeSubs,
                                                      indicesOfLayersToFreezeFc]

        self.losses_and_weights = cfg[cfg.LOSSES_WEIGHTS] if cfg[cfg.LOSSES_WEIGHTS] is not None else {"xentr": 1.0,
                                                                                                       "iou": None,
                                                                                                       "dsc": None}
        assert True in [self.losses_and_weights[k] is not None for k in ["xentr", "iou", "dsc"]]

        self._backwards_compat_with_deprecated_cfg(cfg)

        """
        #NOTES: variables that have to do with number of pathways: 
                self.indicesOfLayersPerPathwayTypeToFreeze (="all" always currently. Hardcoded)
                indices_fms_per_pathtype_per_layer_to_save (Repeat subsampled!)
        """

    def _backwards_compat_with_deprecated_cfg(self, cfg):
        # Augmentation
        if cfg[cfg.REFL_AUGM_PER_AXIS] is not None:
            self.augm_sample_prms_tr['reflect'] = [0.5 if bool else 0. for bool in cfg[cfg.REFL_AUGM_PER_AXIS]]
        if cfg[cfg.PERF_INT_AUGM_BOOL] is True:
            self.augm_sample_prms_tr['hist_dist'] = {
                'shift': {'mu': cfg[cfg.INT_AUGM_SHIF_MUSTD][0], 'std': cfg[cfg.INT_AUGM_SHIF_MUSTD][1]},
                'scale': {'mu': cfg[cfg.INT_AUGM_MULT_MUSTD][0], 'std': cfg[cfg.INT_AUGM_MULT_MUSTD][1]}}
        if cfg[cfg.OLD_AUGM_SAMPLE_PRMS_TR] is not None:
            self.log.print3(
                "ERROR: In training's config, variable \'augm_params_tr\' is deprecated. "
                "Replace it with \'augm_sample_prms_tr\'.")

    def _makeFilepathsForPredictionsAndFeaturesVal(self,
                                                   absPathToFolderForPredictionsFromSession,
                                                   absPathToFolderForFeaturesFromSession
                                                   ):
        self.filepathsToSavePredictionsForEachPatientVal = []
        self.filepathsToSaveFeaturesForEachPatientVal = []
        if self.namesToSavePredictionsAndFeaturesVal is not None:  # standard behavior
            for case_i in range(self.numberOfCasesVal):
                filepathForCasePrediction = absPathToFolderForPredictionsFromSession + "/" + \
                                            self.namesToSavePredictionsAndFeaturesVal[case_i]
                self.filepathsToSavePredictionsForEachPatientVal.append(filepathForCasePrediction)
                filepathForCaseFeatures = absPathToFolderForFeaturesFromSession + "/" + \
                                          self.namesToSavePredictionsAndFeaturesVal[case_i]
                self.filepathsToSaveFeaturesForEachPatientVal.append(filepathForCaseFeatures)
        else:  # Names for predictions not given. Special handling...
            if self.numberOfCasesVal > 1:  # Many cases, create corresponding namings for files.
                for case_i in range(self.numberOfCasesVal):
                    self.filepathsToSavePredictionsForEachPatientVal.append(
                        absPathToFolderForPredictionsFromSession + "/pred_case" + str(case_i) + ".nii.gz")
                    self.filepathsToSaveFeaturesForEachPatientVal.append(
                        absPathToFolderForPredictionsFromSession + "/pred_case" + str(case_i) + ".nii.gz")
            else:  # Only one case. Just give the output prediction folder, the io.py will save output accordingly.
                self.filepathsToSavePredictionsForEachPatientVal.append(absPathToFolderForPredictionsFromSession)
                self.filepathsToSaveFeaturesForEachPatientVal.append(absPathToFolderForPredictionsFromSession)

    def get_path_to_load_model_from(self):
        return self.savedModelFilepath

    def get_tensorboard_bool(self):
        return self.tensorboardLog

    def get_norm_params(self):
        return self.norm_params

    def print_params(self):
        logPrint = self.log.print3
        logPrint("")
        logPrint("=============================================================")
        logPrint("========= PARAMETERS FOR THIS TRAINING SESSION ==============")
        logPrint("=============================================================")
        logPrint("Session's name = " + str(self.sessionName))
        logPrint("Model will be loaded from save = " + str(self.savedModelFilepath))
        logPrint("~~Output~~")
        logPrint("Main output folder = " + str(self.mainOutputAbsFolder))
        logPrint("Log performance metrics for tensorboard = " + str(self.tensorboardLog))
        logPrint("Path and filename to save trained models = " + str(self.filepath_to_save_models))

        logPrint("~~~~~~~~~~~~~~~~~~Generic Information~~~~~~~~~~~~~~~~")
        logPrint("Number of Cases for Training = " + str(self.numberOfCasesTrain))
        logPrint("Number of Cases for Validation = " + str(self.numberOfCasesVal))

        logPrint("~~~~~~~~~~~~~~~~~~Training parameters~~~~~~~~~~~~~~~~")
        logPrint("Filepaths to Channels of the Training Cases = " + str(self.channelsFilepathsTrain))
        logPrint("Filepaths to Ground-Truth labels of the Training Cases = " + str(self.gtLabelsFilepathsTrain))

        logPrint("~~ Sampling (train) ~~")
        logPrint("Filepaths to ROI Masks of the Training Cases = " + str(self.roiMasksFilepathsTrain))

        logPrint("Type of Sampling = " + str(self.samplingTypeInstanceTrain.getStringOfSamplingType()) +
                 " (" + str(self.samplingTypeInstanceTrain.getIntSamplingType()) + ")")
        logPrint("Sampling Categories = " + str(self.samplingTypeInstanceTrain.getStringsPerCategoryToSample()))
        logPrint("Percent of Samples to extract per Sampling Category = " +
                 str(self.samplingTypeInstanceTrain.getPercentPerCategoryToSample()))
        logPrint("Paths to weight-Maps for sampling of each category = " +
                 str(self.paths_to_wmaps_per_sampl_cat_per_subj_train))

        logPrint("~~Training Cycle~~")
        logPrint("Number of Epochs = " + str(self.numberOfEpochs))
        logPrint("Number of Subepochs per epoch = " + str(self.numberOfSubepochs))
        logPrint("Number of cases to load per Subepoch (for extracting the samples for this subepoch) = " +
                 str(self.max_n_cases_per_subep_train))
        logPrint("Number of Segments loaded per subepoch for Training = " + str(self.n_samples_per_subep_train) +
                 ". NOTE: This number of segments divided by the batch-size defines the number of "
                 "optimization-iterations that will be performed every subepoch!")
        logPrint("Batch size (train) = " + str(self.batchsize_train))
        logPrint("Number of parallel processes for sampling = " + str(self.num_parallel_proc_sampling))

        logPrint("~~Learning Rate Schedule~~")
        logPrint("Type of schedule = " + str(self.lr_sched_params['type']))
        logPrint("[Predef] Predefined schedule of epochs when the LR will be lowered = " +
                 str(self.lr_sched_params['predef']['epochs']))
        logPrint("[Predef] When decreasing Learning Rate, divide LR by = " +
                 str(self.lr_sched_params['predef']['div_lr_by']))
        logPrint("[Poly] Initial epochs to wait before lowering LR = " +
                 str(self.lr_sched_params['poly']['epochs_wait_before_decr']))
        logPrint("[Poly] Final epoch for the schedule = " + str(self.lr_sched_params['poly']['final_ep_for_sch']))
        logPrint("[Auto] Initial epochs to wait before lowering LR = " +
                 str(self.lr_sched_params['auto']['epochs_wait_before_decr']))
        logPrint("[Auto] When decreasing Learning Rate, divide LR by = " +
                 str(self.lr_sched_params['auto']['div_lr_by']))
        logPrint("[Auto] Minimum increase in validation accuracy (0. to 1.) that resets the waiting counter = " +
                 str(self.lr_sched_params['auto']['min_incr_of_val_acc_considered']))
        logPrint("[Expon] (Deprecated) parameters = " + str(self.lr_sched_params['expon']))

        logPrint("~~Data Augmentation During Training~~")
        logPrint("Image level augmentation:")
        logPrint("Parameters for image-level augmentation: " + str(self.augm_img_prms_tr))
        if self.augm_img_prms_tr is not None:
            logPrint("\t affine: " + str(self.augm_img_prms_tr['affine']))
        logPrint("Patch level augmentation:")
        logPrint("Mu and std for shift and scale of histograms = " + str(self.augm_sample_prms_tr['hist_dist']))
        logPrint("Probabilities of reflecting each axis = " + str(self.augm_sample_prms_tr['reflect']))
        logPrint("Probabilities of rotating planes 0/90/180/270 degrees = " + str(self.augm_sample_prms_tr['rotate90']))

        logPrint("~~~~~~~~~~~~~~~~~~Validation parameters~~~~~~~~~~~~~~~~")
        logPrint("Perform Validation on Samples throughout training? = " + str(self.val_on_samples_during_train))
        logPrint("Perform Full Inference on validation cases every few epochs? = " + str(self.val_on_whole_volumes))
        logPrint("Filepaths to Channels of the Validation Cases (Req for either of the above) = " +
                 str(self.channelsFilepathsVal))
        logPrint("Filepaths to Ground-Truth labels of the Validation Cases = " + str(self.gtLabelsFilepathsVal))
        logPrint("Filepaths to ROI masks for Validation Cases = " + str(self.roiMasksFilepathsVal))

        logPrint("~~~~~~~Validation on Samples throughout Training~~~~~~~")
        logPrint("Number of Segments loaded per subepoch for Validation = " + str(self.n_samples_per_subep_val))
        logPrint("Batch size (val on samples) = " + str(self.batchsize_val_samples))

        logPrint("~~ Sampling (val) ~~")
        logPrint("Type of Sampling = " + str(self.samplingTypeInstanceVal.getStringOfSamplingType()) + " (" +
                 str(self.samplingTypeInstanceVal.getIntSamplingType()) + ")")
        logPrint("Sampling Categories = " + str(self.samplingTypeInstanceVal.getStringsPerCategoryToSample()))
        logPrint("Percent of Samples to extract per Sampling Category = " +
                 str(self.samplingTypeInstanceVal.getPercentPerCategoryToSample()))
        logPrint("Paths to weight-maps for sampling of each category = " +
                 str(self.paths_to_wmaps_per_sampl_cat_per_subj_val))

        logPrint("~~~~~Validation with Full Inference on Validation Cases~~~~~")
        logPrint("Perform Full-Inference on Val. cases every that many epochs = " +
                 str(self.num_epochs_between_val_on_whole_volumes))
        logPrint("Batch size (val on whole volumes) = " + str(self.batchsize_val_whole))
        logPrint("~~Predictions (segmentations and prob maps on val. cases)~~")
        logPrint("Save Segmentations = " + str(self.saveSegmentationVal))
        logPrint("Save Probability Maps for each class = " + str(self.saveProbMapsBoolPerClassVal))
        logPrint("Filepaths to save results per case = " + str(self.filepathsToSavePredictionsForEachPatientVal))
        logPrint("Suffixes with which to save segmentations and probability maps = " +
                 str(self.suffixForSegmAndProbsDictVal))
        logPrint("~~Feature Maps~~")
        logPrint("Save Feature Maps = " + str(self.save_fms_flag_val))
        logPrint("Min/Max Indices of FMs to visualise per pathway-type and per layer = " +
                 str(self.indices_fms_per_pathtype_per_layer_to_save))
        logPrint("Filepaths to save FMs per case = " + str(self.filepathsToSaveFeaturesForEachPatientVal))

        logPrint("~~Optimization~~")
        logPrint("Initial Learning rate = " + str(self.learningRate))
        logPrint("Optimizer to use: SGD(0), Adam(1), RmsProp(2) = " + str(self.optimizerSgd0Adam1Rms2))
        logPrint(
            "Parameters for Adam: b1= " + str(self.b1Adam) + ", b2=" + str(self.b2Adam) + ", e= " + str(self.eAdam))
        logPrint("Parameters for RmsProp: rho= " + str(self.rhoRms) + ", e= " + str(self.eRms))
        logPrint("Momentum Type: Classic (0) or Nesterov (1) = " + str(self.classicMom0Nesterov1))
        logPrint("Momentum Non-Normalized (0) or Normalized (1) = " + str(self.momNonNormalized0Normalized1))
        logPrint("Momentum Value = " + str(self.momentumValue))
        logPrint("~~Costs~~")
        logPrint("Loss functions and their weights = " + str(self.losses_and_weights))
        logPrint("Reweight samples in cost on a per-class basis = " + str(self.reweight_classes_in_cost))
        logPrint("L1 Regularization term = " + str(self.L1_reg_weight))
        logPrint("L2 Regularization term = " + str(self.L2_reg_weight))
        logPrint("~~Freeze Weights of Certain Layers~~")
        logPrint("Indices of layers from each type of pathway that will be kept fixed (first layer is 0):")
        logPrint("Normal pathway's layers to freeze = " + str(self.indicesOfLayersPerPathwayTypeToFreeze[0]))
        logPrint("Subsampled pathway's layers to freeze = " + str(self.indicesOfLayersPerPathwayTypeToFreeze[1]))
        logPrint("FC pathway's layers to freeze = " + str(self.indicesOfLayersPerPathwayTypeToFreeze[2]))

        logPrint("~~~~~~~~~~~~~~~~~~Other Generic Parameters~~~~~~~~~~~~~~~~")
        logPrint("Check whether input data has correct format (can slow down process) = " + str(self.run_input_checks))
        logPrint("~~Pre Processing~~")
<<<<<<< HEAD
        logPrint("Pad Input Images = " + str(self.pad_input_imgs))
        logPrint("~~Normalization~~")
        logPrint("Normalisation = " + str(bool(self.norm)))
        if self.norm:
            logPrint("Intensity Normalization = " + str(bool(self.norm_params['int_norm'])))
            if self.norm_params['int_norm']:
                logPrint("Cutoff percentile = " + str(self.norm_params['cutoff_percent']))
                logPrint("Cutoff standard deviation = " + str(self.norm_params['cutoff_std']))
                logPrint("Cutoff whole image mean = " + str(self.norm_params['cutoff_mean']))
=======
        logPrint("Pad Input Images = " + str(self.pad_input))
>>>>>>> 4ea82af1

        logPrint("========== Done with printing session's parameters ==========")
        logPrint("=============================================================\n")

    def get_args_for_train_routine(self):

        args = [self.log,
                self.filepath_to_save_models,

                self.val_on_samples_during_train,
                {"segm": self.saveSegmentationVal, "prob": self.saveProbMapsBoolPerClassVal},

                self.filepathsToSavePredictionsForEachPatientVal,
                self.suffixForSegmAndProbsDictVal,

                self.channelsFilepathsTrain,
                self.channelsFilepathsVal,

                self.gtLabelsFilepathsTrain,
                self.gtLabelsFilepathsVal,

                self.paths_to_wmaps_per_sampl_cat_per_subj_train,
                self.paths_to_wmaps_per_sampl_cat_per_subj_val,

                self.roiMasksFilepathsTrain,
                self.roiMasksFilepathsVal,

                self.numberOfEpochs,
                self.numberOfSubepochs,
                self.max_n_cases_per_subep_train,
                self.n_samples_per_subep_train,
                self.n_samples_per_subep_val,
                self.num_parallel_proc_sampling,

                # -------Sampling Type---------
                self.samplingTypeInstanceTrain,
                self.samplingTypeInstanceVal,
                self.batchsize_train,
                self.batchsize_val_samples,
                self.batchsize_val_whole,

                # -------Preprocessing-----------
                self.pad_input,
                # -------Data Augmentation-------
                self.augm_img_prms_tr,
                self.augm_sample_prms_tr,

                # --- Validation on whole volumes ---
                self.val_on_whole_volumes,
                self.num_epochs_between_val_on_whole_volumes,

                # --------For FM visualisation---------
                self.save_fms_flag_val,
                self.indices_fms_per_pathtype_per_layer_to_save,
                self.filepathsToSaveFeaturesForEachPatientVal,

                # -------- Others --------
                self.run_input_checks
                ]
        return args

    def get_args_for_trainer(self):
        args = [self.log,
                self.indicesOfLayersPerPathwayTypeToFreeze,
                self.losses_and_weights,
                # Regularisation
                self.L1_reg_weight,
                self.L2_reg_weight,
                # Cost Schedules
                # Weighting Classes differently in the CNN's cost function during training:
                self.reweight_classes_in_cost
                ]
        return args

    def get_args_for_optimizer(self):
        args = [self.log,
                self.optimizerSgd0Adam1Rms2,

                self.lr_sched_params,

                self.learningRate,
                self.momentumValue,
                self.classicMom0Nesterov1,
                self.momNonNormalized0Normalized1,
                self.b1Adam,
                self.b2Adam,
                self.eAdam,
                self.rhoRms,
                self.eRms
                ]
        return args<|MERGE_RESOLUTION|>--- conflicted
+++ resolved
@@ -681,8 +681,7 @@
         logPrint("~~~~~~~~~~~~~~~~~~Other Generic Parameters~~~~~~~~~~~~~~~~")
         logPrint("Check whether input data has correct format (can slow down process) = " + str(self.run_input_checks))
         logPrint("~~Pre Processing~~")
-<<<<<<< HEAD
-        logPrint("Pad Input Images = " + str(self.pad_input_imgs))
+        logPrint("Pad Input Images = " + str(self.pad_input))
         logPrint("~~Normalization~~")
         logPrint("Normalisation = " + str(bool(self.norm)))
         if self.norm:
@@ -691,9 +690,6 @@
                 logPrint("Cutoff percentile = " + str(self.norm_params['cutoff_percent']))
                 logPrint("Cutoff standard deviation = " + str(self.norm_params['cutoff_std']))
                 logPrint("Cutoff whole image mean = " + str(self.norm_params['cutoff_mean']))
-=======
-        logPrint("Pad Input Images = " + str(self.pad_input))
->>>>>>> 4ea82af1
 
         logPrint("========== Done with printing session's parameters ==========")
         logPrint("=============================================================\n")
