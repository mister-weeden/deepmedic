--- conflicted
+++ resolved
@@ -646,7 +646,6 @@
         print_time_log(log, extractTimePerSubject, loadingTimePerSubject, fwdPassTimePerSubject)
 
         # ================ SAVE PREDICTIONS =====================
-<<<<<<< HEAD
         # == saving predicted segmentations ==
         unpaddedPredSegmentation = get_unpadded_pred_seg(predProbMapsPerClass,
                                                          pad_input_imgs, tupleOfPaddingPerAxesLeftRight)
@@ -686,155 +685,14 @@
                                                                     NA_PATTERN, log, image_i, validation_or_testing_str)
 
     # = Loops for all patients have finished. Now lets just report the average DSC over all the processed patients. =
+    metrics_dict_list = None
     if listOfFilepathsToGtLabelsOfEachPatient is not None and total_number_of_images > 0:  # GT was given. Calculate
         (meanDiceCoeffs1, meanDiceCoeffs2, meanDiceCoeffs3) = calculate_mean_dsc(log,
                                                                                  diceCoeffs1, diceCoeffs2, diceCoeffs3,
                                                                                  NA_PATTERN, validation_or_testing_str)
         metrics_dict_list = dsc_to_dict(meanDiceCoeffs1, meanDiceCoeffs2, meanDiceCoeffs3)
-    else:
-        metrics_dict_list = {}
 
     end_time = time.time()
-=======
-        #== saving predicted segmentations ==
-        predSegmentation = np.argmax(predProbMapsPerClass, axis=0) #The segmentation.
-        unpaddedPredSegmentation = predSegmentation if not pad_input_imgs else unpadCnnOutputs(predSegmentation, tupleOfPaddingPerAxesLeftRight)
-        # Multiply with the below to zero-out anything outside the RoiMask if given. Provided that RoiMask is binary [0,1].
-        unpaddedRoiMaskIfGivenElse1 = 1
-        if isinstance(roiMask, (np.ndarray)) : #If roiMask was given:
-            unpaddedRoiMaskIfGivenElse1 = roiMask if not pad_input_imgs else unpadCnnOutputs(roiMask, tupleOfPaddingPerAxesLeftRight)
-            
-        if savePredictedSegmAndProbsDict["segm"] == True : #save predicted segmentation
-            suffixToAdd = suffixForSegmAndProbsDict["segm"]
-            #Save the image. Pass the filename paths of the normal image so that I can dublicate the header info, eg RAS transformation.
-            unpaddedPredSegmentationWithinRoi = unpaddedPredSegmentation * unpaddedRoiMaskIfGivenElse1
-            savePredImgToNiiWithOriginalHdr( unpaddedPredSegmentationWithinRoi,
-                                            namesForSavingSegmAndProbs,
-                                            listOfFilepathsToEachChannelOfEachPatient,
-                                            image_i,
-                                            suffixToAdd,
-                                            np.dtype(np.int16),
-                                            log )
-            
-        #== saving probability maps ==
-        for class_i in range(0, NUMBER_OF_CLASSES) :
-            if (len(savePredictedSegmAndProbsDict["prob"]) >= class_i + 1) and (savePredictedSegmAndProbsDict["prob"][class_i] == True) : #save predicted probMap for class
-                suffixToAdd = suffixForSegmAndProbsDict["prob"] + str(class_i)
-                #Save the image. Pass the filename paths of the normal image so that I can dublicate the header info, eg RAS transformation.
-                predProbMapClassI = predProbMapsPerClass[class_i,:,:,:]
-                unpaddedPredProbMapClassI = predProbMapClassI if not pad_input_imgs else unpadCnnOutputs(predProbMapClassI, tupleOfPaddingPerAxesLeftRight)
-                unpaddedPredProbMapClassIWithinRoi = unpaddedPredProbMapClassI * unpaddedRoiMaskIfGivenElse1
-                savePredImgToNiiWithOriginalHdr( unpaddedPredProbMapClassIWithinRoi,
-                                                namesForSavingSegmAndProbs,
-                                                listOfFilepathsToEachChannelOfEachPatient,
-                                                image_i,
-                                                suffixToAdd,
-                                                np.dtype(np.float32),
-                                                log )
-                
-        #== saving feature maps ==
-        if saveIndividualFmImagesForVisualisation :
-            currentIndexInTheMultidimensionalImageWithAllToBeVisualisedFmsArray = 0
-            for pathway_i in range( len(cnn3d.pathways) ) :
-                pathway = cnn3d.pathways[pathway_i]
-                indicesOfFmsToVisualisePerLayerOfCertainPathway = indicesOfFmsToVisualisePerPathwayTypeAndPerLayer[ pathway.pType() ]
-                if indicesOfFmsToVisualisePerLayerOfCertainPathway!=[] :
-                    for layer_i in range( len(pathway.getLayers()) ) :
-                        indicesOfFmsToVisualiseForCertainLayerOfCertainPathway = indicesOfFmsToVisualisePerLayerOfCertainPathway[layer_i]
-                        if indicesOfFmsToVisualiseForCertainLayerOfCertainPathway!=[] :
-                            #If the user specifies to grab more feature maps than exist (eg 9999), correct it, replacing it with the number of FMs in the layer.
-                            for fmActualNumber in range(indicesOfFmsToVisualiseForCertainLayerOfCertainPathway[0], indicesOfFmsToVisualiseForCertainLayerOfCertainPathway[1]) :
-                                fmToSave = multidimensionalImageWithAllToBeVisualisedFmsArray[currentIndexInTheMultidimensionalImageWithAllToBeVisualisedFmsArray]
-                                unpaddedFmToSave = fmToSave if not pad_input_imgs else unpadCnnOutputs(fmToSave, tupleOfPaddingPerAxesLeftRight)
-                                saveFmImgToNiiWithOriginalHdr(  unpaddedFmToSave,
-                                                                namesForSavingFms,
-                                                                listOfFilepathsToEachChannelOfEachPatient,
-                                                                image_i,
-                                                                pathway_i,
-                                                                layer_i,
-                                                                fmActualNumber,
-                                                                log )
-                                
-                                currentIndexInTheMultidimensionalImageWithAllToBeVisualisedFmsArray += 1
-        if saveMultidimensionalImageWithAllFms :
-            multidimensionalImageWithAllToBeVisualisedFmsArrayWith4thDimAsFms =  np.transpose(multidimensionalImageWithAllToBeVisualisedFmsArray, (1,2,3, 0) )
-            unpaddedMultidimensionalImageWithAllToBeVisualisedFmsArrayWith4thDimAsFms = multidimensionalImageWithAllToBeVisualisedFmsArrayWith4thDimAsFms if not pad_input_imgs else \
-                unpadCnnOutputs(multidimensionalImageWithAllToBeVisualisedFmsArrayWith4thDimAsFms, tupleOfPaddingPerAxesLeftRight)
-            #Save a multidimensional Nii image. 3D Image, with the 4th dimension being all the Fms...
-            save4DImgWithAllFmsToNiiWithOriginalHdr( unpaddedMultidimensionalImageWithAllToBeVisualisedFmsArrayWith4thDimAsFms,
-                                                    namesForSavingFms,
-                                                    listOfFilepathsToEachChannelOfEachPatient,
-                                                    image_i,
-                                                    log )
-        #================= FINISHED SAVING RESULTS ====================
-        
-        #================= EVALUATE DSC FOR EACH SUBJECT ========================
-        if listOfFilepathsToGtLabelsOfEachPatient is not None : # Ground Truth was provided for calculation of DSC. Do DSC calculation.
-            log.print3("+++++++++++++++++++++ Reporting Segmentation Metrics for the subject #" + str(image_i) + " ++++++++++++++++++++++++++")
-            #Unpad whatever needed.
-            unpaddedGtLabelsImage = gtLabelsImage if not pad_input_imgs else unpadCnnOutputs(gtLabelsImage, tupleOfPaddingPerAxesLeftRight)
-            #calculate DSC per class.
-            for class_i in range(0, NUMBER_OF_CLASSES) :
-                if class_i == 0 : #in this case, do the evaluation for the segmentation of the WHOLE FOREGROUND (ie, all classes merged except background)
-                    binaryPredSegmClassI = unpaddedPredSegmentation > 0 # Merge every class except the background (assumed to be label == 0 )
-                    binaryGtLabelClassI = unpaddedGtLabelsImage > 0
-                else :
-                    binaryPredSegmClassI = unpaddedPredSegmentation == class_i
-                    binaryGtLabelClassI = unpaddedGtLabelsImage == class_i
-                    
-                binaryPredSegmClassIWithinRoi = binaryPredSegmClassI * unpaddedRoiMaskIfGivenElse1
-                
-                #Calculate the 3 Dices. Dice1 = Allpredicted/allLesions, Dice2 = PredictedWithinRoiMask / AllLesions , Dice3 = PredictedWithinRoiMask / LesionsInsideRoiMask.
-                #Dice1 = Allpredicted/allLesions
-                diceCoeff1 = calculateDiceCoefficient(binaryPredSegmClassI, binaryGtLabelClassI)
-                diceCoeffs1[image_i][class_i] = diceCoeff1 if diceCoeff1 != -1 else NA_PATTERN
-                #Dice2 = PredictedWithinRoiMask / AllLesions
-                diceCoeff2 = calculateDiceCoefficient(binaryPredSegmClassIWithinRoi, binaryGtLabelClassI)
-                diceCoeffs2[image_i][class_i] = diceCoeff2 if diceCoeff2 != -1 else NA_PATTERN
-                #Dice3 = PredictedWithinRoiMask / LesionsInsideRoiMask
-                diceCoeff3 = calculateDiceCoefficient(binaryPredSegmClassIWithinRoi, binaryGtLabelClassI * unpaddedRoiMaskIfGivenElse1)
-                diceCoeffs3[image_i][class_i] = diceCoeff3 if diceCoeff3 != -1 else NA_PATTERN
-                
-            log.print3("ACCURACY: (" + str(validation_or_testing_str) + ") The Per-Class DICE Coefficients for subject with index #"+str(image_i)+" equal: DICE1="+strListFl4fNA(diceCoeffs1[image_i],NA_PATTERN)+" DICE2="+strListFl4fNA(diceCoeffs2[image_i],NA_PATTERN)+" DICE3="+strListFl4fNA(diceCoeffs3[image_i],NA_PATTERN))
-            printExplanationsAboutDice(log)
-            
-    #================= Loops for all patients have finished. Now lets just report the average DSC over all the processed patients. ====================
-    metrics_dict_list = []
-    if listOfFilepathsToGtLabelsOfEachPatient is not None and total_number_of_images>0 : # Ground Truth was provided for calculation of DSC. Do DSC calculation.
-        log.print3("+++++++++++++++++++++++++++++++ Segmentation of all subjects finished +++++++++++++++++++++++++++++++++++")
-        log.print3("+++++++++++++++++++++ Reporting Average Segmentation Metrics over all subjects ++++++++++++++++++++++++++")
-        meanDiceCoeffs1 = getMeanPerColOf2dListExclNA(diceCoeffs1, NA_PATTERN)
-        meanDiceCoeffs2 = getMeanPerColOf2dListExclNA(diceCoeffs2, NA_PATTERN)
-        meanDiceCoeffs3 = getMeanPerColOf2dListExclNA(diceCoeffs3, NA_PATTERN)
-        log.print3("ACCURACY: (" + str(validation_or_testing_str) + ") The Per-Class average DICE Coefficients over all subjects are: DICE1=" + strListFl4fNA(meanDiceCoeffs1, NA_PATTERN) + " DICE2="+strListFl4fNA(meanDiceCoeffs2, NA_PATTERN)+" DICE3="+strListFl4fNA(meanDiceCoeffs3, NA_PATTERN))
-        printExplanationsAboutDice(log)
-        for i in range(len(meanDiceCoeffs1)):
-            metrics_dict_list.append({'mean_dice1': meanDiceCoeffs1[i],
-                                      'mean_dice2': meanDiceCoeffs2[i],
-                                      'mean_dice3': meanDiceCoeffs3[i]})
-        
-    end_time = time.time()
-    log.print3("TIMING: "+validation_or_testing_str+" process lasted: {0:.2f}".format(end_time-start_time)+" secs.")
-    
-    log.print3("###########################################################################################################")
-    log.print3("############################# Finished full Segmentation of " + str(validation_or_testing_str) + " subjects ##########################")
-    log.print3("###########################################################################################################")
-
-    return metrics_dict_list
-
-
-def calculateDiceCoefficient(predictedBinaryLabels, groundTruthBinaryLabels) :
-    unionCorrectlyPredicted = predictedBinaryLabels * groundTruthBinaryLabels
-    numberOfTruePositives = np.sum(unionCorrectlyPredicted)
-    numberOfGtPositives = np.sum(groundTruthBinaryLabels)
-    diceCoeff = (2.0 * numberOfTruePositives) / (np.sum(predictedBinaryLabels) + numberOfGtPositives) if numberOfGtPositives!=0 else -1
-    return diceCoeff
-
-def printExplanationsAboutDice(log) :
-    log.print3("EXPLANATION: DICE1/2/3 are lists with the DICE per class. For Class-0, we calculate DICE for whole foreground, i.e all labels merged, except the background label=0. Useful for multi-class problems.")
-    log.print3("EXPLANATION: DICE1 is calculated as segmentation over whole volume VS whole Ground Truth (GT). DICE2 is the segmentation within the ROI vs GT. DICE3 is segmentation within the ROI vs the GT within the ROI.")
-    log.print3("EXPLANATION: If an ROI mask has been provided, you should be consulting DICE2 or DICE3.")
->>>>>>> cf926c75
 
     log.print3(
         "TIMING: " + validation_or_testing_str + " process lasted: {0:.2f}".format(end_time - start_time) + " secs.")
