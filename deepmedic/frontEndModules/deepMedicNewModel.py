# Copyright (c) 2016, Konstantinos Kamnitsas
# All rights reserved.
#
# This program is free software; you can redistribute it and/or modify
# it under the terms of the BSD license. See the accompanying LICENSE file
# or read the terms at https://opensource.org/licenses/BSD-3-Clause.

import os

from deepmedic import myLoggerModule

from deepmedic.cnn3d import Cnn3d

from deepmedic.frontEndModules.frontEndHelpers.parsingFilesHelpers import getAbsPathEvenIfRelativeIsGiven
from deepmedic.frontEndModules.frontEndHelpers.parsingFilesHelpers import checkIfAllElementsOfAListAreFilesAndExitIfNot
from deepmedic.frontEndModules.frontEndHelpers.parsingFilesHelpers import checkListContainsCorrectNumberOfCasesOtherwiseExitWithError
from deepmedic.frontEndModules.frontEndHelpers.parsingFilesHelpers import checkThatAllEntriesOfAListFollowNameConventions

from deepmedic.frontEndModules.frontEndHelpers.createModelParametersClass import CreateModelSessionParameters
from deepmedic.frontEndModules.frontEndHelpers.preparationForSessionHelpers import makeFoldersNeededForCreateModelSession

from deepmedic.cnnHelpers import dump_cnn_to_gzip_file_dotSave
from deepmedic.genericHelpers import datetimeNowAsStr


class ModelConfig(object):
<<<<<<< HEAD
    configStruct = {} #In here will be placed all read arguments.
    def get(self,string1) :
        return self.configStruct[string1] if string1 in self.configStruct else None
    
    #Optional but highly suggested.
    MODEL_NAME = "modelName"
    #[REQUIRED] Output:
    FOLDER_FOR_OUTPUT = "folderForOutput" #MUST BE GIVEN
    
    #================ MODEL PARAMETERS =================
    NUMB_CLASSES = "numberOfOutputClasses"
    NUMB_INPUT_CHANNELS_NORMAL = "numberOfInputChannels"
    
    #===Normal pathway===
    N_FMS_NORM = "numberFMsPerLayerNormal"
    KERN_DIM_NORM = "kernelDimPerLayerNormal"
    RESID_CONN_LAYERS_NORM = "layersWithResidualConnNormal"
    LOWER_RANK_LAYERS_NORM = "lowerRankLayersNormal"
    
    #==Subsampled pathway==
    USE_SUBSAMPLED = "useSubsampledPathway"
    #The below should be mirroring the pathway, otherwise let them specify them but throw warning all around that receptive field should stay the same!
    N_FMS_SUBS = "numberFMsPerLayerSubsampled"
    KERN_DIM_SUBS = "kernelDimensionsSubsampled"
    SUBS_FACTOR = "subsampleFactor"
    RESID_CONN_LAYERS_SUBS = "layersWithResidualConnSubsampled"
    LOWER_RANK_LAYERS_SUBS = "lowerRankLayersSubsampled"
    
    #==Extra hidden FC Layers. Final Classification layer is not included in here.
    N_FMS_FC = "numberFMsPerLayerFC"
    KERN_DIM_1ST_FC = "kernelDimFor1stFcLayer"
    RESID_CONN_LAYERS_FC = "layersWithResidualConnFC"
    
    #Size of Image Segments
    SEG_DIM_TRAIN = "segmentsDimTrain"
    SEG_DIM_VAL = "segmentsDimVal"
    SEG_DIM_INFERENCE = "segmentsDimInference"
    
    #==Batch Sizes===
    #Required.
    BATCH_SIZE_TR = "batchSizeTrain"
    BATCH_SIZE_VAL = "batchSizeVal"
    BATCH_SIZE_INFER = "batchSizeInfer"
    
    #Dropout Rates:
    DROP_R_NORM = "dropoutRatesNormal"
    DROP_R_SUBS = "dropoutRatesSubsampled"
    DROP_R_FC = "dropoutRatesFc"
    
    #Regularization L1 and L2.
    L1_REG = "L1_reg"
    L2_REG = "L2_reg"
    
    #Initialization method of the kernel weights. Classic is what I was using for my first year. "Delving Deep" for journal.
    INITIAL_METHOD = "initializeClassic0orDelving1"
    #Activation Function for all convolutional layers:
    ACTIV_FUNCTION = "relu0orPrelu1"
    
    #Batch Normalization
    BN_ROLL_AV_BATCHES = "rollAverageForBNOverThatManyBatches"
    
    
    #====OPTIMIZATION=====
    LRATE = "learningRate"
    OPTIMIZER = "sgd0orAdam1orRms2"
    MOM_TYPE = "classicMom0OrNesterov1"
    MOM = "momentumValue"
    MOM_NORM_NONNORM = "momNonNorm0orNormalized1"
    #Adam
    B1_ADAM = "b1Adam"
    B2_ADAM = "b2Adam"
    EPS_ADAM = "epsilonAdam"
    #RMS
    RHO_RMS = "rhoRms"
    EPS_RMS = "epsilonRms"
    
=======
	configStruct = {} #In here will be placed all read arguments.
	def get(self,string1) :
		return self.configStruct[string1] if string1 in self.configStruct else None


	#Optional but highly suggested.
	MODEL_NAME = "modelName"
	#[REQUIRED] Output:
	FOLDER_FOR_OUTPUT = "folderForOutput" #MUST BE GIVEN

	#================ MODEL PARAMETERS =================
	NUMB_CLASSES = "numberOfOutputClasses"
	NUMB_INPUT_CHANNELS_NORMAL = "numberOfInputChannels"

	#===Normal pathway===
	N_FMS_NORM = "numberFMsPerLayerNormal"
	KERN_DIM_NORM = "kernelDimPerLayerNormal"
	RESID_CONN_LAYERS_NORM = "layersWithResidualConnNormal"
	LOWER_RANK_LAYERS_NORM = "lowerRankLayersNormal"

	#==Subsampled pathway==
	USE_SUBSAMPLED = "useSubsampledPathway"
	#The below should be mirroring the pathway, otherwise let them specify them but throw warning all around that receptive field should stay the same!
	N_FMS_SUBS = "numberFMsPerLayerSubsampled"
	KERN_DIM_SUBS = "kernelDimPerLayerSubsampled"
	SUBS_FACTOR = "subsampleFactor"
	RESID_CONN_LAYERS_SUBS = "layersWithResidualConnSubsampled"
	LOWER_RANK_LAYERS_SUBS = "lowerRankLayersSubsampled"
	
	#==Extra hidden FC Layers. Final Classification layer is not included in here.
	N_FMS_FC = "numberFMsPerLayerFC"
	KERN_DIM_1ST_FC = "kernelDimFor1stFcLayer"
	RESID_CONN_LAYERS_FC = "layersWithResidualConnFC"
	
	#Size of Image Segments
	SEG_DIM_TRAIN = "segmentsDimTrain"
	SEG_DIM_VAL = "segmentsDimVal"
	SEG_DIM_INFERENCE = "segmentsDimInference"

	#==Batch Sizes===
	#Required.
	BATCH_SIZE_TR = "batchSizeTrain"
	BATCH_SIZE_VAL = "batchSizeVal"
	BATCH_SIZE_INFER = "batchSizeInfer"

	#Dropout Rates:
	DROP_R_NORM = "dropoutRatesNormal"
	DROP_R_SUBS = "dropoutRatesSubsampled"
	DROP_R_FC = "dropoutRatesFc"

	#Regularization L1 and L2.
	L1_REG = "L1_reg"
	L2_REG = "L2_reg"

	#Initialization method of the kernel weights. Classic is what I was using for my first year. "Delving Deep" for journal.
	INITIAL_METHOD = "initializeClassic0orDelving1"
	#Activation Function for all convolutional layers:
	ACTIV_FUNCTION = "relu0orPrelu1"

	#Batch Normalization
	BN_ROLL_AV_BATCHES = "rollAverageForBNOverThatManyBatches"




	#====OPTIMIZATION=====
	LRATE = "learningRate"
	OPTIMIZER = "sgd0orAdam1orRms2"
	MOM_TYPE = "classicMom0OrNesterov1"
	MOM = "momentumValue"
	MOM_NORM_NONNORM = "momNonNorm0orNormalized1"
	#Adam
	B1_ADAM = "b1Adam"
	B2_ADAM = "b2Adam"
	EPS_ADAM = "epsilonAdam"
	#RMS
	RHO_RMS = "rhoRms"
	EPS_RMS = "epsilonRms"



>>>>>>> 511b0000
#The argument should be absolute path to the config file for the model to create.
def deepMedicNewModelMain(modelConfigFilepath) :
    print "Given Model-Configuration File: ", modelConfigFilepath
    #Parse the config file in this naive fashion...
    modelConfig = ModelConfig()
    execfile(modelConfigFilepath, modelConfig.configStruct)
    configGet = modelConfig.get #Main interface
    
    """
    #Do checks.
    checkIfMainTestConfigIsCorrect(testConfig, testConfigFilepath, absPathToSavedModelFromCmdLine) #Checks REQUIRED fields are complete.
    checkIfFilesThatListFilesPerCaseAreCorrect(testConfig, testConfigFilepath) #Checks listing-files (whatever given).
    checkIfOptionalParametersAreGivenCorrectly(testConfig, testConfigFilepath)
    
    #At this point it was checked that all parameters (that could be checked) and filepaths are correct, pointing to files/dirs and all files/dirs exist.
    """
    
    #Create Folders and Logger
    mainOutputAbsFolder = getAbsPathEvenIfRelativeIsGiven(configGet(modelConfig.FOLDER_FOR_OUTPUT), modelConfigFilepath)
    modelName = configGet(modelConfig.MODEL_NAME) if configGet(modelConfig.MODEL_NAME) else CreateModelSessionParameters.getDefaultModelName()
    [folderForCnnModels,
    folderForLogs] = makeFoldersNeededForCreateModelSession(mainOutputAbsFolder, modelName)
    loggerFileName = folderForLogs + "/" + modelName + ".txt"
    sessionLogger = myLoggerModule.MyLogger(loggerFileName)
    
    sessionLogger.print3("CONFIG: The configuration file for the model-creation session was loaded from: " + str(modelConfigFilepath))
    
    #Fill in the session's parameters.
    createModelSessionParameters = CreateModelSessionParameters(
                    cnnModelName=modelName,
                    sessionLogger=sessionLogger,
                    mainOutputAbsFolder=mainOutputAbsFolder,
                    folderForSessionCnnModels=folderForCnnModels,
                    #===MODEL PARAMETERS===
                    numberClasses=configGet(modelConfig.NUMB_CLASSES),
                    numberOfInputChannelsNormal=configGet(modelConfig.NUMB_INPUT_CHANNELS_NORMAL),
                    #===Normal pathway===
                    numFMsNormal=configGet(modelConfig.N_FMS_NORM),
                    kernDimNormal=configGet(modelConfig.KERN_DIM_NORM),
                    residConnAtLayersNormal=configGet(ModelConfig.RESID_CONN_LAYERS_NORM),
                    lowerRankLayersNormal=configGet(ModelConfig.LOWER_RANK_LAYERS_NORM),
                    #==Subsampled pathway==
                    useSubsampledBool=configGet(modelConfig.USE_SUBSAMPLED),
                    numFMsSubsampled=configGet(modelConfig.N_FMS_SUBS),
                    kernDimSubsampled=configGet(modelConfig.KERN_DIM_SUBS),
                    subsampleFactor=configGet(modelConfig.SUBS_FACTOR),
                    residConnAtLayersSubsampled=configGet(ModelConfig.RESID_CONN_LAYERS_SUBS),
                    lowerRankLayersSubsampled=configGet(ModelConfig.LOWER_RANK_LAYERS_SUBS),
                    #==FC Layers====
                    numFMsFc=configGet(modelConfig.N_FMS_FC),
                    kernelDimensionsFirstFcLayer=configGet(modelConfig.KERN_DIM_1ST_FC),
                    residConnAtLayersFc=configGet(ModelConfig.RESID_CONN_LAYERS_FC),
                    #==Size of Image Segments ==
                    segmDimTrain=configGet(modelConfig.SEG_DIM_TRAIN),
                    segmDimVal=configGet(modelConfig.SEG_DIM_VAL),
                    segmDimInfer=configGet(modelConfig.SEG_DIM_INFERENCE),
                    #== Batch Sizes ==
                    batchSizeTrain=configGet(modelConfig.BATCH_SIZE_TR),
                    batchSizeVal=configGet(modelConfig.BATCH_SIZE_VAL),
                    batchSizeInfer=configGet(modelConfig.BATCH_SIZE_INFER),
                    #===Other Architectural Parameters ===
                    activationFunction=configGet(modelConfig.ACTIV_FUNCTION),
                    #==Dropout Rates==
                    dropNormal=configGet(modelConfig.DROP_R_NORM),
                    dropSubsampled=configGet(modelConfig.DROP_R_SUBS),
                    dropFc=configGet(modelConfig.DROP_R_FC),
                    #==Regularization==
                    l1Reg=configGet(modelConfig.L1_REG),
                    l2Reg=configGet(modelConfig.L2_REG),
                    #== Weight Initialization==
                    initialMethod=configGet(modelConfig.INITIAL_METHOD),
                    #== Batch Normalization ==
                    bnRollingAverOverThatManyBatches=configGet(modelConfig.BN_ROLL_AV_BATCHES),
                    #====Optimization=====
                    learningRate=configGet(modelConfig.LRATE),
                    optimizerSgd0Adam1Rms2=configGet(modelConfig.OPTIMIZER),
                    classicMom0Nesterov1=configGet(modelConfig.MOM_TYPE),
                    momentumValue=configGet(modelConfig.MOM),
                    momNonNormalized0Normalized1=configGet(modelConfig.MOM_NORM_NONNORM),
                    #Adam
                    b1Adam=configGet(modelConfig.B1_ADAM),
                    b2Adam=configGet(modelConfig.B2_ADAM),
                    eAdam=configGet(modelConfig.EPS_ADAM),
                    #Rms
                    rhoRms=configGet(modelConfig.RHO_RMS),
                    eRms=configGet(modelConfig.EPS_RMS)
                    )
    
    
    createModelSessionParameters.sessionLogger.print3("===========    NEW CREATE-MODEL SESSION    ============")
    createModelSessionParameters.printParametersOfThisSession()
    
    createModelSessionParameters.sessionLogger.print3("=========== Creating the CNN model ===============")
    cnn3dInstance = Cnn3d()
    cnn3dInstance.make_cnn_model(*createModelSessionParameters.getTupleForCnnCreation())
    
    cnn3dInstance.initializeTrainingState(*createModelSessionParameters.getTupleForInitializingTrainingState())
    cnn3dInstance.compileTrainFunction(*createModelSessionParameters.getTupleForCompilationOfTrainFunc())
    cnn3dInstance.compileValidationFunction(*createModelSessionParameters.getTupleForCompilationOfValFunc())
    cnn3dInstance.compileTestAndVisualisationFunction(*createModelSessionParameters.getTupleForCompilationOfTestFunc())
    
    filenameAndPathToSaveModel = createModelSessionParameters.getPathAndFilenameToSaveModel() + ".initial." + datetimeNowAsStr()
    filenameAndPathWhereModelWasSaved =  dump_cnn_to_gzip_file_dotSave(cnn3dInstance, filenameAndPathToSaveModel, sessionLogger)
    
    createModelSessionParameters.sessionLogger.print3("=========== Creation of the model: \"" + str(createModelSessionParameters.cnnModelName) +"\" finished =================")
    return (cnn3dInstance, filenameAndPathWhereModelWasSaved)
<|MERGE_RESOLUTION|>--- conflicted
+++ resolved
@@ -24,7 +24,6 @@
 
 
 class ModelConfig(object):
-<<<<<<< HEAD
     configStruct = {} #In here will be placed all read arguments.
     def get(self,string1) :
         return self.configStruct[string1] if string1 in self.configStruct else None
@@ -48,7 +47,7 @@
     USE_SUBSAMPLED = "useSubsampledPathway"
     #The below should be mirroring the pathway, otherwise let them specify them but throw warning all around that receptive field should stay the same!
     N_FMS_SUBS = "numberFMsPerLayerSubsampled"
-    KERN_DIM_SUBS = "kernelDimensionsSubsampled"
+    KERN_DIM_SUBS = "kernelDimPerLayerSubsampled"
     SUBS_FACTOR = "subsampleFactor"
     RESID_CONN_LAYERS_SUBS = "layersWithResidualConnSubsampled"
     LOWER_RANK_LAYERS_SUBS = "lowerRankLayersSubsampled"
@@ -101,89 +100,6 @@
     RHO_RMS = "rhoRms"
     EPS_RMS = "epsilonRms"
     
-=======
-	configStruct = {} #In here will be placed all read arguments.
-	def get(self,string1) :
-		return self.configStruct[string1] if string1 in self.configStruct else None
-
-
-	#Optional but highly suggested.
-	MODEL_NAME = "modelName"
-	#[REQUIRED] Output:
-	FOLDER_FOR_OUTPUT = "folderForOutput" #MUST BE GIVEN
-
-	#================ MODEL PARAMETERS =================
-	NUMB_CLASSES = "numberOfOutputClasses"
-	NUMB_INPUT_CHANNELS_NORMAL = "numberOfInputChannels"
-
-	#===Normal pathway===
-	N_FMS_NORM = "numberFMsPerLayerNormal"
-	KERN_DIM_NORM = "kernelDimPerLayerNormal"
-	RESID_CONN_LAYERS_NORM = "layersWithResidualConnNormal"
-	LOWER_RANK_LAYERS_NORM = "lowerRankLayersNormal"
-
-	#==Subsampled pathway==
-	USE_SUBSAMPLED = "useSubsampledPathway"
-	#The below should be mirroring the pathway, otherwise let them specify them but throw warning all around that receptive field should stay the same!
-	N_FMS_SUBS = "numberFMsPerLayerSubsampled"
-	KERN_DIM_SUBS = "kernelDimPerLayerSubsampled"
-	SUBS_FACTOR = "subsampleFactor"
-	RESID_CONN_LAYERS_SUBS = "layersWithResidualConnSubsampled"
-	LOWER_RANK_LAYERS_SUBS = "lowerRankLayersSubsampled"
-	
-	#==Extra hidden FC Layers. Final Classification layer is not included in here.
-	N_FMS_FC = "numberFMsPerLayerFC"
-	KERN_DIM_1ST_FC = "kernelDimFor1stFcLayer"
-	RESID_CONN_LAYERS_FC = "layersWithResidualConnFC"
-	
-	#Size of Image Segments
-	SEG_DIM_TRAIN = "segmentsDimTrain"
-	SEG_DIM_VAL = "segmentsDimVal"
-	SEG_DIM_INFERENCE = "segmentsDimInference"
-
-	#==Batch Sizes===
-	#Required.
-	BATCH_SIZE_TR = "batchSizeTrain"
-	BATCH_SIZE_VAL = "batchSizeVal"
-	BATCH_SIZE_INFER = "batchSizeInfer"
-
-	#Dropout Rates:
-	DROP_R_NORM = "dropoutRatesNormal"
-	DROP_R_SUBS = "dropoutRatesSubsampled"
-	DROP_R_FC = "dropoutRatesFc"
-
-	#Regularization L1 and L2.
-	L1_REG = "L1_reg"
-	L2_REG = "L2_reg"
-
-	#Initialization method of the kernel weights. Classic is what I was using for my first year. "Delving Deep" for journal.
-	INITIAL_METHOD = "initializeClassic0orDelving1"
-	#Activation Function for all convolutional layers:
-	ACTIV_FUNCTION = "relu0orPrelu1"
-
-	#Batch Normalization
-	BN_ROLL_AV_BATCHES = "rollAverageForBNOverThatManyBatches"
-
-
-
-
-	#====OPTIMIZATION=====
-	LRATE = "learningRate"
-	OPTIMIZER = "sgd0orAdam1orRms2"
-	MOM_TYPE = "classicMom0OrNesterov1"
-	MOM = "momentumValue"
-	MOM_NORM_NONNORM = "momNonNorm0orNormalized1"
-	#Adam
-	B1_ADAM = "b1Adam"
-	B2_ADAM = "b2Adam"
-	EPS_ADAM = "epsilonAdam"
-	#RMS
-	RHO_RMS = "rhoRms"
-	EPS_RMS = "epsilonRms"
-
-
-
->>>>>>> 511b0000
 #The argument should be absolute path to the config file for the model to create.
 def deepMedicNewModelMain(modelConfigFilepath) :
     print "Given Model-Configuration File: ", modelConfigFilepath
